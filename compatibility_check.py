"""
Author: Mehul Sen
Co-Author: Ian Young

Purpose: Import a list of third-party cameras and return to the terminal
    which cameras are compatible with the cloud connector.
"""

import csv
from dataclasses import dataclass
from typing import Dict, List, Optional, Tuple, Union

import colorama
from colorama import Fore, Style
from tabulate import tabulate
from thefuzz import fuzz, process

# Initialize colorized output
colorama.init(autoreset=True)


@dataclass
class CompatibleModel:
    """Represents a compatible model with its details.

    Args:
        model_name (str): The name of the model.
        manufacturer (str): The manufacturer of the model.
        minimum_supported_firmware_version (str): The minimum firmware
            version that the model supports.
        notes (str): Additional notes regarding the model.

    Attributes:
        channels (int): The number of channels associated with the model,
            initialized to 0.
    """

    model_name: str
    manufacturer: str
    minimum_supported_firmware_version: str
    notes: str
    channels: int = 0


def get_camera_list(
    compatible_models: Union[List[CompatibleModel], Dict[str, CompatibleModel]]
) -> List[str]:
    """Retrieve a list of camera names from compatible models.

    Args:
        compatible_models
        (Union[List[CompatibleModel], Dict[str, CompatibleModel]]): A
            list of model objects or a dictionary of models.

    Returns:
        List[str]: A list of camera names or model keys, or an empty list
            if the input is invalid.
    """
    if isinstance(compatible_models, list):
        return [model.model_name for model in compatible_models]

    if isinstance(compatible_models, dict):
        return list(compatible_models.keys())

    return []


def find_matching_camera(
    camera_name: str, verkada_cameras: List[CompatibleModel]
) -> Optional[CompatibleModel]:
    """Find a matching camera by its name.

    Args:
        camera_name (str): The name of the camera to search for.
        verkada_cameras (List[CompatibleModel]): List of compatible
            models.

    Returns:
        Optional[CompatibleModel]: The matching camera object if found,
            otherwise None.
    """
    return next(
        (
            camera
            for camera in verkada_cameras
            if camera.model_name == camera_name.lower()
        ),
        None,
    )


def parse_compatibility_list(filename: str) -> List[CompatibleModel]:
    """Parse a CSV file to create a list of compatible models.

    Args:
        filename (str): The path to the CSV file containing compatibility
            data.

    Returns:
        List[CompatibleModel]: A list of CompatibleModel objects created
            from the CSV data.
    """
    compatible_models = []
    with open(filename, newline="", encoding="UTF-8") as csvfile:
        reader = csv.reader(csvfile, delimiter=",")
        # Skip the first 5 rows
        for _ in range(5):
            next(reader)
        # Read the rest of the rows and create CompatibleModel objects
        for row in reader:
            model = CompatibleModel(row[1].lower(), row[0], row[2], row[3])
            compatible_models.append(model)
    return compatible_models


def read_customer_list(filename: str) -> List[List[str]]:
    """Read a CSV file and transpose its rows into columns.

    Args:
        filename (str): The path to the CSV file containing customer data.

    Returns:
        List[List[str]]: A list of lists, with each inner list
            representing a column from the CSV file.
    """
    with open(filename, newline="", encoding="UTF-8") as csvfile:
        reader = csv.reader(csvfile)
        # Use zip(*reader) to transpose rows into columns
        columns = list(zip(*reader))
    return [list(column) for column in columns]


def tabulate_data(data: List[List[str]]) -> None:
    """Tabulate and print the data.

    Args:
        data (List[List[str]]): Transposed data where each list
            represents a column.
    Returns:
        None
    """
    # Extract column names (first element)
    headers = [
        f"{Fore.LIGHTBLACK_EX}{row[0]}{Style.RESET_ALL}" for row in data
    ]

    # Extract data starting from the second element
    table = [row[1:] for row in data]

    # Pair values off
    combined_data = list(zip(*table))

    # Print the tabulated data
    print(tabulate(combined_data, headers=headers, tablefmt="fancy_grid"))


def identify_model_column(
    customer_cameras_raw: List[List[str]], verkada_cameras_list: List[str]
) -> Optional[int]:
    """Identify the column index that best matches camera models.

    Args:
        customer_cameras_raw (List[List[str]]): Raw customer camera data
            transposed into columns.
        verkada_cameras_list (List[str]): List of known Verkada camera
            model names.

    Returns:
        Optional[int]: The index of the column with the highest match
            score, or None if no valid scores are found.
    """
    scores = []
    for column_data in customer_cameras_raw:
        column_values = set()
        column_score = 0

        for camera in column_data:
            model_name = camera.strip()

            if model_name and model_name not in column_values:
                score = process.extractOne(
                    model_name,
                    verkada_cameras_list,
                    scorer=fuzz.token_sort_ratio,
                )[1]
                column_score += score
                column_values.add(model_name)

        scores.append(column_score)

    if scores:
        return scores.index(max(scores))
    print(
        f"{Fore.RED}No valid scores found."
        f"{Style.RESET_ALL} Check your input data."
    )
    return None


def get_camera_count(
    column_number: int, customer_cameras_raw: List[List[str]]
) -> Dict[str, int]:
    """Count the occurrences of camera names in a specified column.

    Args:
        column_number (int): The index of the column to analyze.
        customer_cameras_raw (List[List[str]]): Raw customer camera data
            transposed into columns.

    Returns:
        Dict[str, int]: A dictionary containing camera names as keys and
            their occurrence counts as values.
    """
    camera_statistics: Dict[str, int] = {}
    for value in customer_cameras_raw[column_number]:
        value = value.strip()
        if value and "model" not in value.lower():
            camera_statistics[value] = camera_statistics.get(value, 0) + 1
    return camera_statistics


def camera_match(
    list_customer_cameras: List[str],
    verkada_cameras_list: List[str],
    verkada_cameras: List[CompatibleModel],
) -> List[Tuple[str, str, Optional[CompatibleModel]]]:
    """Match customer cameras against a list of known Verkada cameras.

    Args:
        list_customer_cameras (List[str]): A list of customer camera names
            to be matched.
        verkada_cameras_list (List[str]): A list of Verkada camera model
            names.
        verkada_cameras (List[CompatibleModel]): A list of CompatibleModel
            objects.

    Returns:
        List[Tuple[str, str, Optional[CompatibleModel]]]: A list of tuples
            where each tuple contains the camera name, match type, and an
            Optional CompatibleModel object.
    """

    def get_camera_obj(camera_name: str) -> Optional[CompatibleModel]:
        return find_matching_camera(camera_name, verkada_cameras)

    traced_cameras = []

    for camera in list_customer_cameras:
<<<<<<< HEAD
        if camera:
=======
        if camera != "":
>>>>>>> 676c1c90
            match, score = process.extractOne(
                camera, verkada_cameras_list, scorer=fuzz.ratio
            )
            _, sort_score = process.extractOne(
                camera, verkada_cameras_list, scorer=fuzz.token_sort_ratio
            )
            _, set_score = process.extractOne(
                camera, verkada_cameras_list, scorer=fuzz.token_set_ratio
            )
<<<<<<< HEAD

            if score == 100 or sort_score == 100:
                traced_cameras.append(
                    (
                        camera,
                        f"{Fore.GREEN}exact{Style.RESET_ALL}",
                        get_camera_obj(match),
                    )
                )
                list_customer_cameras.remove(camera)
            elif set_score == 100:
                traced_cameras.append(
                    (
                        camera,
                        f"{Fore.CYAN}identified{Style.RESET_ALL}",
                        get_camera_obj(match),
                    )
                )
                list_customer_cameras.remove(camera)
            elif score >= 80:
                traced_cameras.append(
                    (
                        camera,
                        f"{Fore.YELLOW}potential{Style.RESET_ALL}",
                        get_camera_obj(match),
                    )
                )
                list_customer_cameras.remove(camera)
            else:
                traced_cameras.append(
                    (camera, f"{Fore.RED}unsupported{Style.RESET_ALL}", None)
                )
=======
            matched_camera = find_matching_camera(
                match
            )  # Get the CompatibleModel object
            if score == 100 or sort_score == 100:
                traced_cameras.append((camera, "exact", matched_camera))
                list_customer_cameras.remove(camera)
                continue

            if set_score == 100:
                traced_cameras.append((camera, "identified", matched_camera))
                list_customer_cameras.remove(camera)
            elif score >= 80:
                traced_cameras.append((camera, "potential", matched_camera))
                list_customer_cameras.remove(camera)
            else:
                traced_cameras.append((camera, "unsupported", None))
>>>>>>> 676c1c90

    return traced_cameras


def print_list_data(
    customer_cameras: Dict[str, int],
    traced_cameras: List[Tuple[str, str, Optional[CompatibleModel]]],
):
    """Print and save a formatted list of camera data.

    Args:
        customer_cameras (Dict[str, int]): A dictionary where keys are
            camera names and values are counts.
        traced_cameras
        (List[Tuple[str, str, Optional[CompatibleModel]]]): A list of
            tuples where each tuple contains the camera name, type, and
            an Optional CompatibleModel.
    """
    output = []

    for camera_name, camera_type, matched_camera in traced_cameras:
        camera_count = str(customer_cameras.get(camera_name, 0))

        # Append values to output table
        output.append(
            [
                camera_name,
                camera_count,
                camera_type,
                matched_camera.manufacturer if matched_camera else "",
                matched_camera.model_name if matched_camera else "",
                (
                    matched_camera.minimum_supported_firmware_version
                    if matched_camera
                    else ""
                ),
                matched_camera.notes if matched_camera else "",
            ]
        )

    # Create table headers
    headers = [
        f"{Fore.LIGHTBLACK_EX}Camera Name{Style.RESET_ALL}",
        f"{Fore.LIGHTBLACK_EX}Count{Style.RESET_ALL}",
        f"{Fore.LIGHTBLACK_EX}Match Type{Style.RESET_ALL}",
        f"{Fore.LIGHTBLACK_EX}Manufacturer{Style.RESET_ALL}",
        f"{Fore.LIGHTBLACK_EX}Model{Style.RESET_ALL}",
        f"{Fore.LIGHTBLACK_EX}Min Firmware Version{Style.RESET_ALL}",
        f"{Fore.LIGHTBLACK_EX}Notes{Style.RESET_ALL}",
    ]

    # Sort alphabetically
    output.sort(key=lambda x: x[2], reverse=True)

    # Print table in pretty format
    print(tabulate(output, headers=headers, tablefmt="fancy_grid"))

    # Optionally, save to file (uncomment and adjust if needed)
    # with open("camera_matches.csv", "w", newline="", encoding="UTF-8") as f:
    #     writer = csv.writer(f)
    #     writer.writerow(headers)
    #     writer.writerows(output)


def main():
    """
    Main function that orchestrates the compatibility check between
    Verkada cameras and customer cameras. It processes compatibility
    data, identifies camera models, and outputs the matched results.

    This function reads compatibility data from CSV files, identifies the
    relevant camera models from the customer's list, and matches them
    against the Verkada camera list. If a model column is found, it
    retrieves the camera counts and prints the matched camera data;
    otherwise, it notifies the user that the model column could not be
    identified.

    Args:
        None

    Returns:
        None
    """

    verkada_cameras = parse_compatibility_list(
        "Verkada Command Connector Compatibility.csv"
    )
    verkada_cameras_list = get_camera_list(verkada_cameras)

    customer_cameras_raw = read_customer_list(
        "./Camera Compatibility Sheets/Camera Compatibility Sheet 5.csv"
    )

    # tabulate_data(customer_cameras_raw)

    model_column = identify_model_column(
        customer_cameras_raw, verkada_cameras_list
    )
    if model_column is not None:
        customer_cameras = get_camera_count(model_column, customer_cameras_raw)
        customer_cameras_list = get_camera_list(customer_cameras)

<<<<<<< HEAD
        traced_cameras = camera_match(
            customer_cameras_list, verkada_cameras_list, verkada_cameras
        )
        print_list_data(customer_cameras, traced_cameras)
    else:
        print(f"{Fore.RED}Could not identify model column.{Style.RESET_ALL}")

=======
print(customer_cameras_raw)

if (model_column := identify_model_column()) is not None:
    customer_cameras = get_camera_count(model_column)
    customer_cameras_list = get_camera_list(customer_cameras)

    traced_cameras: List[Tuple[str, str, Optional[CompatibleModel]]] = []
    camera_match(customer_cameras_list)
    print_list_data()
>>>>>>> 676c1c90

# Execute if being ran directly
if __name__ == "__main__":
    main()<|MERGE_RESOLUTION|>--- conflicted
+++ resolved
@@ -246,11 +246,7 @@
     traced_cameras = []
 
     for camera in list_customer_cameras:
-<<<<<<< HEAD
         if camera:
-=======
-        if camera != "":
->>>>>>> 676c1c90
             match, score = process.extractOne(
                 camera, verkada_cameras_list, scorer=fuzz.ratio
             )
@@ -260,7 +256,6 @@
             _, set_score = process.extractOne(
                 camera, verkada_cameras_list, scorer=fuzz.token_set_ratio
             )
-<<<<<<< HEAD
 
             if score == 100 or sort_score == 100:
                 traced_cameras.append(
@@ -293,24 +288,6 @@
                 traced_cameras.append(
                     (camera, f"{Fore.RED}unsupported{Style.RESET_ALL}", None)
                 )
-=======
-            matched_camera = find_matching_camera(
-                match
-            )  # Get the CompatibleModel object
-            if score == 100 or sort_score == 100:
-                traced_cameras.append((camera, "exact", matched_camera))
-                list_customer_cameras.remove(camera)
-                continue
-
-            if set_score == 100:
-                traced_cameras.append((camera, "identified", matched_camera))
-                list_customer_cameras.remove(camera)
-            elif score >= 80:
-                traced_cameras.append((camera, "potential", matched_camera))
-                list_customer_cameras.remove(camera)
-            else:
-                traced_cameras.append((camera, "unsupported", None))
->>>>>>> 676c1c90
 
     return traced_cameras
 
@@ -412,8 +389,6 @@
     if model_column is not None:
         customer_cameras = get_camera_count(model_column, customer_cameras_raw)
         customer_cameras_list = get_camera_list(customer_cameras)
-
-<<<<<<< HEAD
         traced_cameras = camera_match(
             customer_cameras_list, verkada_cameras_list, verkada_cameras
         )
@@ -421,18 +396,6 @@
     else:
         print(f"{Fore.RED}Could not identify model column.{Style.RESET_ALL}")
 
-=======
-print(customer_cameras_raw)
-
-if (model_column := identify_model_column()) is not None:
-    customer_cameras = get_camera_count(model_column)
-    customer_cameras_list = get_camera_list(customer_cameras)
-
-    traced_cameras: List[Tuple[str, str, Optional[CompatibleModel]]] = []
-    camera_match(customer_cameras_list)
-    print_list_data()
->>>>>>> 676c1c90
-
 # Execute if being ran directly
 if __name__ == "__main__":
     main()