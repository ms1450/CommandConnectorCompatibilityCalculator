--- conflicted
+++ resolved
@@ -190,6 +190,7 @@
 
     if scores:
         return scores.index(max(scores))
+
     print(
         f"{Fore.RED}No valid scores found."
         f"{Style.RESET_ALL} Check your input data."
@@ -246,11 +247,7 @@
     traced_cameras = []
 
     for camera in list_customer_cameras:
-<<<<<<< HEAD
-        if camera != "":
-=======
         if camera:
->>>>>>> 0ac532f0
             match, score = process.extractOne(
                 camera, verkada_cameras_list, scorer=fuzz.ratio
             )
@@ -260,24 +257,6 @@
             _, set_score = process.extractOne(
                 camera, verkada_cameras_list, scorer=fuzz.token_set_ratio
             )
-<<<<<<< HEAD
-            matched_camera = find_matching_camera(
-                match
-            )  # Get the CompatibleModel object
-            if score == 100 or sort_score == 100:
-                traced_cameras.append((camera, "exact", matched_camera))
-                list_customer_cameras.remove(camera)
-                continue
-
-            if set_score == 100:
-                traced_cameras.append((camera, "identified", matched_camera))
-                list_customer_cameras.remove(camera)
-            elif score >= 80:
-                traced_cameras.append((camera, "potential", matched_camera))
-                list_customer_cameras.remove(camera)
-            else:
-                traced_cameras.append((camera, "unsupported", None))
-=======
 
             if score == 100 or sort_score == 100:
                 traced_cameras.append(
@@ -310,7 +289,6 @@
                 traced_cameras.append(
                     (camera, f"{Fore.RED}unsupported{Style.RESET_ALL}", None)
                 )
->>>>>>> 0ac532f0
 
     return traced_cameras
 
@@ -413,17 +391,6 @@
         customer_cameras = get_camera_count(model_column, customer_cameras_raw)
         customer_cameras_list = get_camera_list(customer_cameras)
 
-<<<<<<< HEAD
-print(customer_cameras_raw)
-
-if (model_column := identify_model_column()) is not None:
-    customer_cameras = get_camera_count(model_column)
-    customer_cameras_list = get_camera_list(customer_cameras)
-
-    traced_cameras: List[Tuple[str, str, Optional[CompatibleModel]]] = []
-    camera_match(customer_cameras_list)
-    print_list_data()
-=======
         traced_cameras = camera_match(
             customer_cameras_list, verkada_cameras_list, verkada_cameras
         )
@@ -431,7 +398,6 @@
     else:
         print(f"{Fore.RED}Could not identify model column.{Style.RESET_ALL}")
 
->>>>>>> 0ac532f0
 
 # Execute if being ran directly
 if __name__ == "__main__":
