--- conflicted
+++ resolved
@@ -214,15 +214,11 @@
     log.info("Total storage needed: %0.2f", storage)
     total_required_channels = low_channels + high_channels * 2
     log.info("Total channels needed: %i", total_required_channels)
-<<<<<<< HEAD
-    recommendations = get_connectors(total_required_channels, storage)
-=======
     try:
         recommendations = get_connectors(total_required_channels, storage)
     except RecursionError:
         print("Max depth exceeded. Exiting...")
         recommendations = []
->>>>>>> 85653f9e
     excess_channels = calculate_excess_channels(
         total_required_channels, recommendations
     )
