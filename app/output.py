--- conflicted
+++ resolved
@@ -14,15 +14,12 @@
 from app.formatting import list_verkada_camera_details, strip_ansi_codes
 
 
-def print_results(
-    results: pd.DataFrame, verkada_list: List[CompatibleModel], connectors
-):
+def print_results(results: pd.DataFrame, verkada_list: List[CompatibleModel]):
     """Print and save a formatted list of camera data.
 
     Args:
         results (pd.DataFrame): Dataframe containing results of each camera.
         verkada_list (List[CompatibleModel]): List of CompatibleModel objects
-        connectors (List[str]): List of Connectors recommended
 
     Returns:
         None
@@ -75,7 +72,6 @@
 
     output.sort(key=lambda x: x[2], reverse=True)
     print(tabulate(output, headers=color_headers, tablefmt="fancy_grid"))
-    print("Recommended Connectors: " + ", ".join(connectors))
 
     plain_headers = [
         "Camera Name",
@@ -98,10 +94,7 @@
 
     # NOTE: Uncomment to write truncated to terminal
     # print(df.head())
-<<<<<<< HEAD
 
-=======
->>>>>>> 1d9d7765
     # NOTE: Uncomment to write to html file
     # df.to_html("camera_models.html", index=False)
 
