"""
Author: Mehul Sen
Co-Author: Ian Young
Purpose: Import a list of third-party cameras and return
    which cameras are compatible with the cloud connector.
"""

import os
from typing import Optional, List

from tkinter import (
    Frame,
    Text,
    filedialog,
    IntVar,
    StringVar,
    BOTH,
    LEFT,
    RIGHT,
    BOTTOM,
    X,
    Y,
    WORD,
    END,
    DISABLED,
    NORMAL,
)
from tkinter import ttk
import pandas as pd
from colorama import init
from tkinterdnd2 import DND_FILES, TkinterDnD
from ttkthemes import ThemedStyle

from app import log, time_function, CompatibleModel
from app.calculations import (
    compile_camera_mp_channels,
    get_camera_match,
)
from app.file_handling import (
    parse_customer_list,
    parse_hardware_compatibility_list,
)
from app.formatting import (
    get_manufacturer_set,
    sanitize_customer_data,
    list_verkada_camera_details,
    export_to_csv,
)
from app.memory_management import MemoryStorage
from app.recommend import recommend_connectors

init(autoreset=True)

SELECT_CSV_TEXT = "Select CSV"
RUN_CHECK_TEXT = "Run Check"
EXPORT_TEXT = "Export CSV"
ERROR_NO_FILE = "Error: No File Selected"
PROCESSING_TEXT = "Processing... Please Wait"
COMPLETED_TEXT = "Completed"
ERROR_PROCESSING = "Error: Could not process File"
DEFAULT_FILE_STATUS = "No File Selected"
DETAILS_LABEL = "Additional Details"


class CameraCompatibilityApp:
    """A class to manage the GUI for Command Connector Compatibility Calculator."""

    def __init__(self, window):
        """Initializes the Camera Compatibility class."""
        self.root = window
        self.change_detected_flag = True
        self.customer_file_path: Optional[str] = None
        self.memory = MemoryStorage()

        # Retention spinbox value
        self.retention = IntVar(value=30)
        self.recommendation_enabled = IntVar(value=0)

        # UI elements stored in one dictionary
        self.ui_elements = {
            "file_status": StringVar(value=DEFAULT_FILE_STATUS),
            "treeview": None,
            "item_details": {},
        }

        # Set up the user interface
        self._setup_ui()
        self.toggle_recommendation_visibility()

    def _setup_ui(self):
        """Sets up the main UI elements for the application."""
        self.root.title("Command Connector Compatibility Calculator")
        self.root.geometry("1000x1000")

        style = ThemedStyle(self.root)
        style.set_theme("equilux")
        style.configure(
            "RunButton.TButton",
            background="#fffcff",
            font=("Helvetica", 14, "bold"),
        )

        self._create_widgets()
        self._setup_layout()
        self._configure_drag_and_drop()

    def _create_widgets(self):
        """Creates the widgets (buttons, labels, frames) for the UI."""
        self.ui_elements["main_frame"] = ttk.Frame(self.root, padding="10")
        self.ui_elements["file_frame"] = self._create_file_frame()
        self.ui_elements["options_frame"] = self._create_options_frame()
        self.ui_elements["run_button"] = ttk.Button(
            self.ui_elements["main_frame"],
            text=RUN_CHECK_TEXT,
            command=self.run_check,
            state="disabled",
            style="RunButton.TButton",
        )
        self.ui_elements["status_label"] = ttk.Label(
            self.ui_elements["main_frame"],
            text="",
            font=("Helvetica", 14, "italic"),
        )
        self.ui_elements["result_frame"] = self._create_result_frame()
        self.ui_elements["details_frame"] = self._create_details_frame()
        self.ui_elements["recommendation_frame"] = (
            self._create_recommendation_frame()
        )

    def _create_file_frame(self) -> Frame:
        """Creates the file selection frame."""
        file_frame = ttk.Frame(self.ui_elements["main_frame"])
        ttk.Label(
            file_frame,
            textvariable=self.ui_elements["file_status"],
            font=("Helvetica", 14),
        ).pack(side=LEFT, fill=X, expand=True)
        ttk.Button(
            file_frame, text=SELECT_CSV_TEXT, command=self.select_file
        ).pack(side=LEFT)
        self.ui_elements["export_button"] = ttk.Button(
            file_frame,
            text=EXPORT_TEXT,
            command=self.export_results,
            state="disabled",
            style="Export.TButton",
        )
        self.ui_elements["export_button"].pack(side=RIGHT)
        return file_frame

    def _create_options_frame(self) -> Frame:
        """Creates the options frame."""
        options_frame = ttk.Frame(self.ui_elements["main_frame"])

        # Frame for retention period input
        self.ui_elements["retention_frame"] = ttk.Frame(options_frame)
        ttk.Label(
            self.ui_elements["retention_frame"],
            text="Retention Period (days):",
            font=("Helvetica", 14),
        ).pack(side=LEFT, padx=(10, 10))
        retention_spinbox = ttk.Spinbox(
            self.ui_elements["retention_frame"],
            from_=30,
            to=90,
            increment=30,
            textvariable=self.retention,
            width=5,
            command=self.change_detected,
        )
        retention_spinbox.pack(side=LEFT, padx=(0, 20))
        self.ui_elements["retention_frame"].pack(side=LEFT)

        # Checkbox to enable/disable recommendations
        self.ui_elements["recommendation_checkbox"] = ttk.Checkbutton(
            options_frame,
            text="Recommend CCs",
            variable=self.recommendation_enabled,
            command=self.toggle_recommendation_visibility,
        )
        self.ui_elements["recommendation_checkbox"].pack(side=LEFT)
        return options_frame

    def _create_result_frame(self) -> Frame:
        """Creates the frame to display the results (matched cameras)."""
        result_frame = ttk.Frame(self.ui_elements["main_frame"])

        # Store columns in a variable
        columns = ("Name", "Count", "Matched Model")
        self.ui_elements["treeview"] = ttk.Treeview(
            result_frame,
            columns=columns,
            show="headings",
        )

        # Use the columns variable instead of subscripting the treeview
        for col in columns:
            self.ui_elements["treeview"].heading(col, text=col)
        self.ui_elements["treeview"].column("Name", width=250)
        self.ui_elements["treeview"].column(
            "Count", width=100, anchor="center"
        )
        self.ui_elements["treeview"].column("Matched Model", width=250)

        scrollbar_y = ttk.Scrollbar(
            result_frame,
            orient="vertical",
            command=self.ui_elements["treeview"].yview,
        )
        scrollbar_x = ttk.Scrollbar(
            result_frame,
            orient="horizontal",
            command=self.ui_elements["treeview"].xview,
        )
        self.ui_elements["treeview"].configure(
            yscrollcommand=scrollbar_y.set,
            xscrollcommand=scrollbar_x.set,
        )

        self.ui_elements["treeview"].pack(side=LEFT, fill=BOTH, expand=True)
        scrollbar_y.pack(side=RIGHT, fill=Y)
        scrollbar_x.pack(side=BOTTOM, fill=X)
        return result_frame

    def _create_details_frame(self) -> Frame:
        """Creates the details frame to display additional information about the selected camera."""
        details_frame = ttk.Frame(self.ui_elements["main_frame"], padding="10")
        ttk.Label(
            details_frame, text=DETAILS_LABEL, font=("Helvetica", 14)
        ).pack(anchor="w")
        return self.add_text(details_frame, 6, "details_text")

    def _create_recommendation_frame(self) -> Frame:
        """Creates the frame to display recommendations for connectors."""
        recommendation_frame = ttk.Frame(
            self.ui_elements["main_frame"], padding="10"
        )
        ttk.Label(
            recommendation_frame,
            text="Command Connector Recommendations",
            font=("Helvetica", 14, "bold"),
        ).pack(anchor="w")

        return self.add_text(recommendation_frame, 4, "recommendation_text")

    def add_text(self, frame, height, text):
        """Add a text element to the specified frame.

        This method creates a text widget with specified height and font,
        adds it to the given frame, and configures it to be non-editable.
        The text widget is packed into the frame with specific padding.

        Args:
            frame: The frame to which the text widget will be added.
            height: The height of the text widget.
            text: The identifier for the text widget, used as a key in the ui_elements dictionary.

        Returns:
            The frame with the added text widget.
        """

        self.ui_elements[text] = Text(
            frame, wrap=WORD, height=height, font=("Helvetica", 14)
        )
        self.ui_elements[text].config(state=DISABLED)
        self.ui_elements[text].pack(fill=BOTH, expand=True, pady=5)
        return frame

    def _setup_layout(self):
        """Arranges the layout of the main UI frames."""
        self.ui_elements["main_frame"].pack(fill=BOTH, expand=True)
        self.ui_elements["file_frame"].pack(fill=X, pady=(0, 10))
        self.ui_elements["options_frame"].pack(fill=X, pady=(0, 10))
        self.ui_elements["run_button"].pack(fill=X, pady=(0, 10))
        self.ui_elements["status_label"].pack(fill=X, pady=(10, 0))
        self.ui_elements["result_frame"].pack(fill=BOTH, expand=True)
        self.ui_elements["details_frame"].pack(fill=X, pady=(10, 0))

    def _configure_drag_and_drop(self):
        """Configures drag-and-drop functionality for file selection."""
        self.root.drop_target_register(DND_FILES)
        self.root.dnd_bind("<<Drop>>", self.on_drop)

    def on_drop(self, event):
        """Handles file drop events."""
        self.change_detected()
        self._update_file_selection(event.data.strip("{}"))

    def select_file(self):
        """Opens a file dialog for selecting a customer CSV file."""
        self.change_detected()
        if file_path := filedialog.askopenfilename(
            filetypes=[("CSV files", "*.csv")]
        ):
            self._update_file_selection(file_path)

    def _update_file_selection(self, file_selection: str):
        """Updates the file selection label and enables the run button."""
        self.customer_file_path = file_selection
        file_name = os.path.basename(self.customer_file_path)
        self.ui_elements["file_status"].set(f"Selected: {file_name}")
        self.ui_elements["run_button"].config(
            state="normal", style="RunButton.TButton"
        )
        self.ui_elements["status_label"].config(
            text="File loaded. Click 'Run Check' to process.",
            foreground="#ccffcc",
            font=("Helvetica", 14),
        )

    @time_function
    def export_results(self):
        """Exports results to a CSV file."""
        cameras_dataframe = self.memory.get_results()
        files = [("CSV files", "*.csv"), ("All Files", "*.*")]
        filepath = filedialog.asksaveasfilename(filetypes=files)
        export_to_csv(cameras_dataframe, filepath)

    @time_function
    def run_check(self):
        """Runs the compatibility check when the 'Run Check' button is clicked."""
        if not self.customer_file_path:
            self.ui_elements["status_label"].config(
                text=ERROR_NO_FILE,
                foreground="#ffcccc",
                font=("Helvetica", 14),
            )
            return

        self.ui_elements["status_label"].config(
            text=PROCESSING_TEXT, foreground="#fff2cc", font=("Helvetica", 14)
        )
        self.root.update()

        try:
            compatibility_file = "Verkada Command Connector Compatibility.csv"
            if not os.path.exists(compatibility_file):
                compatibility_file = filedialog.askopenfilename(
                    title="Select Compatibility List CSV",
                    filetypes=[("CSV files", "*.csv")],
                )
                if not compatibility_file:
                    self.ui_elements["status_label"].config(
                        text="Error: Compatibility list not found.",
                        foreground="#ffcccc",
                        font=("Helvetica", 14),
                    )
                    return

<<<<<<< HEAD
            verkada_compatibility_list = compile_camera_mp_channels(
                parse_hardware_compatibility_list(compatibility_file)
            )
            customer_cameras_list = sanitize_customer_data(
                parse_customer_list(self.customer_file_path),
                get_manufacturer_set(verkada_compatibility_list),
            )
            matched_cameras = get_camera_match(
                customer_cameras_list, verkada_compatibility_list
            )
=======
def main(customer_model_filepath, camera_column):
    """
    Main function that orchestrates the compatibility check between
    Verkada cameras and customer cameras. It processes compatibility
    data, identifies camera models, and outputs the matched results.
>>>>>>> 618ab6e5

            if matched_cameras is not None:

<<<<<<< HEAD
                self.memory.set_results(matched_cameras)
                self.ui_elements["export_button"].config(
                    state="normal", style="Export.TButton"
                )
=======
    Args:
        customer_model_filepath (str): A filepath for the CSV consisting camera models.
        camera_column (int, optional): A column name identifying the camera model.
>>>>>>> 618ab6e5

                self._display_results(
                    matched_cameras, verkada_compatibility_list
                )
                self.ui_elements["status_label"].config(
                    text=COMPLETED_TEXT,
                    foreground="#ccffcc",
                    font=("Helvetica", 14),
                )

<<<<<<< HEAD
                if self.recommendation_enabled.get():
                    self._perform_recommendations(
                        matched_cameras, verkada_compatibility_list
                    )
                else:
                    self.ui_elements["recommendation_text"].config(
                        state=NORMAL
                    )
                    self.ui_elements["recommendation_text"].delete(1.0, END)
                    self.ui_elements["recommendation_text"].insert(
                        END, "Recommendations not enabled."
                    )
                    self.ui_elements["recommendation_text"].config(
                        state=DISABLED
                    )
            else:
                self.ui_elements["status_label"].config(
                    text=ERROR_PROCESSING,
                    foreground="#ffcccc",
                    font=("Helvetica", 14),
                )
        except FileNotFoundError as e:
            log.error("File not found: %s", str(e))
            self.ui_elements["status_label"].config(
                text="Error: File not found.",
                foreground="#ffcccc",
                font=("Helvetica", 14),
            )
        except pd.errors.EmptyDataError as e:
            log.error("Error in run_check: Empty CSV file. %s", str(e))
            self.ui_elements["status_label"].config(
                text="Error: Empty CSV file.",
                foreground="#ffcccc",
                font=("Helvetica", 14),
            )
        self.toggle_change()

    def _display_results(
        self,
        matched_cameras: pd.DataFrame,
        verkada_list: List[CompatibleModel],
    ):
        """Displays the matched cameras in the Treeview widget."""
        self.ui_elements["treeview"].delete(
            *self.ui_elements["treeview"].get_children()
        )
        self._configure_tags()

        for _, row in matched_cameras.iterrows():
            verkada_details = list_verkada_camera_details(
                row["verkada_model"], verkada_list
            )
            details = {
                "Match Type": row["match_type"],
                "Manufacturer": (
                    verkada_details[1]
                    if pd.notna(verkada_details[1])
                    else "N/A"
                ),
                "Min. Firmware": (
                    verkada_details[2]
                    if pd.notna(verkada_details[2])
                    else "N/A"
                ),
                "Notes": (
                    verkada_details[3]
                    if pd.notna(verkada_details[3])
                    else "N/A"
                ),
            }

            match_type = row.get("match_type", "unknown").lower()
            tag = self._get_tag_for_match_type(str(match_type))
=======
    command_connector_compatibility_list = (
        "Verkada Command Connector Compatibility.csv"
    )

    verkada_compatibility_list = compile_camera_mp_channels(
        parse_hardware_compatibility_list(command_connector_compatibility_list)
    )
    customer_cameras_list = sanitize_customer_data(
        parse_customer_list(customer_model_filepath),
        get_manufacturer_set(verkada_compatibility_list),
    )
>>>>>>> 618ab6e5

            item_id = self.ui_elements["treeview"].insert(
                "",
                "end",
                values=(row["name"], int(row["count"]), row["verkada_model"]),
                tags=(tag,),
            )
            self.ui_elements["item_details"][item_id] = details

        self.ui_elements["treeview"].bind(
            "<ButtonRelease-1>", self.on_tree_click
        )

    def _configure_tags(self):
        """Configures tags to color-code the Treeview rows based on match type."""
        self.ui_elements["treeview"].tag_configure(
            "unsupported", foreground="#ff4d4d"
        )
        self.ui_elements["treeview"].tag_configure(
            "potential", foreground="#ffcc00"
        )
        self.ui_elements["treeview"].tag_configure(
            "exact", foreground="#33cc33"
        )
        self.ui_elements["treeview"].tag_configure(
            "identified", foreground="#3399ff"
        )

    def _get_tag_for_match_type(self, match_type: str) -> Optional[str]:
        """Returns the appropriate tag for a given match type."""
        tag_map = {
            "unsupported": "unsupported",
            "potential": "potential",
            "exact": "exact",
            "identified": "identified",
        }
        return tag_map.get(match_type)

    def on_tree_click(self, event):
        """Handles clicks on the Treeview rows to display additional camera details."""
        if item := self.ui_elements["treeview"].identify_row(event.y):
            if details := self.ui_elements["item_details"].get(item):
                self.display_details(details)

    def display_details(self, details):
        """Displays the details of the selected camera in the details text box."""
        self.ui_elements["details_text"].config(state=NORMAL)
        self.ui_elements["details_text"].delete(1.0, END)

        details_text = "\n".join(
            f"{key}: {value}" for key, value in details.items()
        )

        self.ui_elements["details_text"].insert(END, details_text)
        self.ui_elements["details_text"].config(state=DISABLED)

    def _perform_recommendations(
        self,
        matched_cameras: pd.DataFrame,
        verkada_list: List[CompatibleModel],
    ):
        """Performs the recommendation of connectors based on cameras and retention period."""
        retention_days = self.retention.get()

        recommend_connectors(
            change=True,
            retention=retention_days,
            camera_dataframe=matched_cameras,
            verkada_camera_list=verkada_list,
            memory=self.memory,
        )

        recommendations = self.memory.get_recommendations()
        excess_channels = self.memory.get_excess_channels()

        self.ui_elements["recommendation_text"].config(state=NORMAL)
        self.ui_elements["recommendation_text"].delete(1.0, END)

        if recommendations:
            rec_text = "Recommended Command Connectors:\n" + "\n".join(
                [conn["name"] for conn in recommendations]
            )
            rec_text += f"\n\nExcess Channels: {excess_channels}"
            self.ui_elements["recommendation_text"].insert(END, rec_text)
        else:
            self.ui_elements["recommendation_text"].insert(
                END, "No recommendations available."
            )

        self.ui_elements["recommendation_text"].config(state=DISABLED)

    def toggle_recommendation_visibility(self):
        """Toggles the visibility of the recommendation UI elements based on the checkbox state."""
        if self.recommendation_enabled.get():
            self.ui_elements["retention_frame"].pack(side=LEFT)
            self.ui_elements["recommendation_frame"].pack(fill=X, pady=(10, 0))
        else:
            self.ui_elements["retention_frame"].pack_forget()
            self.ui_elements["recommendation_frame"].pack_forget()

    def toggle_change(self):
        """Toggles the change detection flag."""
        log.debug(
            "Setting self.change_detected_flag from %s to %s.",
            self.change_detected_flag,
            not self.change_detected_flag,
        )
        self.change_detected_flag = not self.change_detected_flag

<<<<<<< HEAD
    def change_detected(self):
        """Handles change detection and updates the status label accordingly."""
        log.debug("Change detected")
        self.change_detected_flag = True
        self.ui_elements["status_label"].config(
            text="Changes detected. Re-run the check for updated results.",
            foreground="#cce5ff",
=======
    matched_cameras = get_camera_match(
        customer_cameras_list,
        verkada_compatibility_list,
        camera_column,
    )
    if matched_cameras is not None:
        print_results(matched_cameras, verkada_compatibility_list)
        recommend_connectors(matched_cameras, verkada_compatibility_list)
    else:
        log.critical(
            "%sCould not identify model column.%s", Fore.RED, Style.RESET_ALL
>>>>>>> 618ab6e5
        )


if __name__ == "__main__":
<<<<<<< HEAD
    root = TkinterDnD.Tk()
    app = CameraCompatibilityApp(root)
    root.mainloop()
=======
    # Modify the file path
    CSV_FILEPATH = "./Camera Compatibility Sheets/customer_sheet_1.csv"
    # [Optional] Modify the column number to force a specific model column number
    MODEL_COLUMN = None
    main(CSV_FILEPATH, MODEL_COLUMN)
>>>>>>> 618ab6e5
<|MERGE_RESOLUTION|>--- conflicted
+++ resolved
@@ -346,8 +346,6 @@
                         font=("Helvetica", 14),
                     )
                     return
-
-<<<<<<< HEAD
             verkada_compatibility_list = compile_camera_mp_channels(
                 parse_hardware_compatibility_list(compatibility_file)
             )
@@ -358,26 +356,12 @@
             matched_cameras = get_camera_match(
                 customer_cameras_list, verkada_compatibility_list
             )
-=======
-def main(customer_model_filepath, camera_column):
-    """
-    Main function that orchestrates the compatibility check between
-    Verkada cameras and customer cameras. It processes compatibility
-    data, identifies camera models, and outputs the matched results.
->>>>>>> 618ab6e5
 
             if matched_cameras is not None:
-
-<<<<<<< HEAD
                 self.memory.set_results(matched_cameras)
                 self.ui_elements["export_button"].config(
                     state="normal", style="Export.TButton"
                 )
-=======
-    Args:
-        customer_model_filepath (str): A filepath for the CSV consisting camera models.
-        camera_column (int, optional): A column name identifying the camera model.
->>>>>>> 618ab6e5
 
                 self._display_results(
                     matched_cameras, verkada_compatibility_list
@@ -387,8 +371,6 @@
                     foreground="#ccffcc",
                     font=("Helvetica", 14),
                 )
-
-<<<<<<< HEAD
                 if self.recommendation_enabled.get():
                     self._perform_recommendations(
                         matched_cameras, verkada_compatibility_list
@@ -462,19 +444,6 @@
 
             match_type = row.get("match_type", "unknown").lower()
             tag = self._get_tag_for_match_type(str(match_type))
-=======
-    command_connector_compatibility_list = (
-        "Verkada Command Connector Compatibility.csv"
-    )
-
-    verkada_compatibility_list = compile_camera_mp_channels(
-        parse_hardware_compatibility_list(command_connector_compatibility_list)
-    )
-    customer_cameras_list = sanitize_customer_data(
-        parse_customer_list(customer_model_filepath),
-        get_manufacturer_set(verkada_compatibility_list),
-    )
->>>>>>> 618ab6e5
 
             item_id = self.ui_elements["treeview"].insert(
                 "",
@@ -584,7 +553,6 @@
         )
         self.change_detected_flag = not self.change_detected_flag
 
-<<<<<<< HEAD
     def change_detected(self):
         """Handles change detection and updates the status label accordingly."""
         log.debug("Change detected")
@@ -592,31 +560,10 @@
         self.ui_elements["status_label"].config(
             text="Changes detected. Re-run the check for updated results.",
             foreground="#cce5ff",
-=======
-    matched_cameras = get_camera_match(
-        customer_cameras_list,
-        verkada_compatibility_list,
-        camera_column,
-    )
-    if matched_cameras is not None:
-        print_results(matched_cameras, verkada_compatibility_list)
-        recommend_connectors(matched_cameras, verkada_compatibility_list)
-    else:
-        log.critical(
-            "%sCould not identify model column.%s", Fore.RED, Style.RESET_ALL
->>>>>>> 618ab6e5
         )
 
 
 if __name__ == "__main__":
-<<<<<<< HEAD
     root = TkinterDnD.Tk()
     app = CameraCompatibilityApp(root)
-    root.mainloop()
-=======
-    # Modify the file path
-    CSV_FILEPATH = "./Camera Compatibility Sheets/customer_sheet_1.csv"
-    # [Optional] Modify the column number to force a specific model column number
-    MODEL_COLUMN = None
-    main(CSV_FILEPATH, MODEL_COLUMN)
->>>>>>> 618ab6e5
+    root.mainloop()